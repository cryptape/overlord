--- conflicted
+++ resolved
@@ -1,11 +1,6 @@
 //! Overlord Consensus Protocol
 
 #![deny(missing_docs)]
-<<<<<<< HEAD
-#![feature(async_closure)]
-=======
-#![recursion_limit = "256"]
->>>>>>> 4ae1802a
 
 /// A module that impl rlp encodable and decodable trait
 /// for types that need to save wal.
