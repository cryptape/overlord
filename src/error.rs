--- conflicted
+++ resolved
@@ -43,10 +43,7 @@
     #[display(fmt = "Multiple proposal in epoch ID {}, round {}", _0, _1)]
     MultiProposal(u64, u64),
     ///
-<<<<<<< HEAD
-=======
     #[display(fmt = "Storage error {}", _0)]
->>>>>>> ae987f8d
     StorageErr(String),
     /// Other error.
     #[display(fmt = "Other error {}", _0)]
